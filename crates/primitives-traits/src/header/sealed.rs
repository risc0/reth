--- conflicted
+++ resolved
@@ -13,11 +13,7 @@
 /// A [`Header`] that is sealed at a precalculated hash, use [`SealedHeader::unseal()`] if you want
 /// to modify header.
 #[derive(Debug, Clone, PartialEq, Eq, Hash, AsRef, Deref, Serialize, Deserialize)]
-<<<<<<< HEAD
-#[add_arbitrary_tests(rlp, compact)]
-=======
 #[add_arbitrary_tests(rlp)]
->>>>>>> 31840d71
 pub struct SealedHeader<H = Header> {
     /// Locked Header hash.
     hash: BlockHash,
