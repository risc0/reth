//! Defines the types for blob transactions, legacy, and other EIP-2718 transactions included in a
//! response to `GetPooledTransactions`.

<<<<<<< HEAD
=======
use super::{
    error::TransactionConversionError,
    signature::{recover_signer, with_eip155_parity},
    TxEip7702,
};
use crate::{
    BlobTransaction, BlobTransactionSidecar, Signature, Transaction, TransactionSigned,
    TransactionSignedEcRecovered, EIP4844_TX_TYPE_ID,
};
>>>>>>> 6d57b9ea
use alloc::vec::Vec;

use alloy_consensus::{
    transaction::{TxEip1559, TxEip2930, TxEip4844, TxLegacy},
    SignableTransaction, TxEip4844WithSidecar,
};
use alloy_eips::eip2718::{Decodable2718, Eip2718Error};
use alloy_primitives::{Address, Bytes, TxHash, B256};
use alloy_rlp::{Decodable, Encodable, Error as RlpError, Header, EMPTY_LIST_CODE};
use bytes::Buf;
use derive_more::{AsRef, Deref};
use serde::{Deserialize, Serialize};

use crate::{
    BlobTransaction, BlobTransactionSidecar, Bytes, Signature, Transaction, TransactionSigned,
    TransactionSignedEcRecovered, TxHash, EIP4844_TX_TYPE_ID,
};

use super::{
    error::TransactionConversionError,
    signature::{recover_signer, with_eip155_parity},
    SignedTransaction, TxEip7702,
};

/// A response to `GetPooledTransactions`. This can include either a blob transaction, or a
/// non-4844 signed transaction.
#[cfg_attr(any(test, feature = "reth-codec"), reth_codecs::add_arbitrary_tests)]
#[derive(Clone, Debug, PartialEq, Eq, Serialize, Deserialize)]
pub enum PooledTransactionsElement {
    /// A legacy transaction
    Legacy {
        /// The inner transaction
        transaction: TxLegacy,
        /// The signature
        signature: Signature,
        /// The hash of the transaction
        hash: TxHash,
    },
    /// An EIP-2930 typed transaction
    Eip2930 {
        /// The inner transaction
        transaction: TxEip2930,
        /// The signature
        signature: Signature,
        /// The hash of the transaction
        hash: TxHash,
    },
    /// An EIP-1559 typed transaction
    Eip1559 {
        /// The inner transaction
        transaction: TxEip1559,
        /// The signature
        signature: Signature,
        /// The hash of the transaction
        hash: TxHash,
    },
    /// An EIP-7702 typed transaction
    Eip7702 {
        /// The inner transaction
        transaction: TxEip7702,
        /// The signature
        signature: Signature,
        /// The hash of the transaction
        hash: TxHash,
    },
    /// A blob transaction, which includes the transaction, blob data, commitments, and proofs.
    BlobTransaction(BlobTransaction),
}

impl PooledTransactionsElement {
    /// Tries to convert a [`TransactionSigned`] into a [`PooledTransactionsElement`].
    ///
    /// This function used as a helper to convert from a decoded p2p broadcast message to
    /// [`PooledTransactionsElement`]. Since [`BlobTransaction`] is disallowed to be broadcasted on
    /// p2p, return an err if `tx` is [`Transaction::Eip4844`].
    pub fn try_from_broadcast(tx: TransactionSigned) -> Result<Self, TransactionSigned> {
        match tx {
            TransactionSigned { transaction: Transaction::Legacy(tx), signature, hash } => {
                Ok(Self::Legacy { transaction: tx, signature, hash })
            }
            TransactionSigned { transaction: Transaction::Eip2930(tx), signature, hash } => {
                Ok(Self::Eip2930 { transaction: tx, signature, hash })
            }
            TransactionSigned { transaction: Transaction::Eip1559(tx), signature, hash } => {
                Ok(Self::Eip1559 { transaction: tx, signature, hash })
            }
            TransactionSigned { transaction: Transaction::Eip7702(tx), signature, hash } => {
                Ok(Self::Eip7702 { transaction: tx, signature, hash })
            }
            // Not supported because missing blob sidecar
            tx @ TransactionSigned { transaction: Transaction::Eip4844(_), .. } => Err(tx),
            #[cfg(feature = "optimism")]
            // Not supported because deposit transactions are never pooled
            tx @ TransactionSigned { transaction: Transaction::Deposit(_), .. } => Err(tx),
        }
    }

    /// Converts from an EIP-4844 [`TransactionSignedEcRecovered`] to a
    /// [`PooledTransactionsElementEcRecovered`] with the given sidecar.
    ///
    /// Returns an `Err` containing the original `TransactionSigned` if the transaction is not
    /// EIP-4844.
    pub fn try_from_blob_transaction(
        tx: TransactionSigned,
        sidecar: BlobTransactionSidecar,
    ) -> Result<Self, TransactionSigned> {
        Ok(match tx {
            // If the transaction is an EIP-4844 transaction...
            TransactionSigned { transaction: Transaction::Eip4844(tx), signature, hash } => {
                // Construct a `PooledTransactionsElement::BlobTransaction` with provided sidecar.
                Self::BlobTransaction(BlobTransaction {
                    signature,
                    hash,
                    transaction: TxEip4844WithSidecar { tx, sidecar },
                })
            }
            // If the transaction is not EIP-4844, return an error with the original
            // transaction.
            _ => return Err(tx),
        })
    }

    /// Heavy operation that return signature hash over rlp encoded transaction.
    /// It is only for signature signing or signer recovery.
    pub fn signature_hash(&self) -> B256 {
        match self {
            Self::Legacy { transaction, .. } => transaction.signature_hash(),
            Self::Eip2930 { transaction, .. } => transaction.signature_hash(),
            Self::Eip1559 { transaction, .. } => transaction.signature_hash(),
            Self::Eip7702 { transaction, .. } => transaction.signature_hash(),
            Self::BlobTransaction(blob_tx) => blob_tx.transaction.signature_hash(),
        }
    }

    /// Reference to transaction hash. Used to identify transaction.
    pub const fn hash(&self) -> &TxHash {
        match self {
            Self::Legacy { hash, .. } |
            Self::Eip2930 { hash, .. } |
            Self::Eip1559 { hash, .. } |
            Self::Eip7702 { hash, .. } => hash,
            Self::BlobTransaction(tx) => &tx.hash,
        }
    }

    /// Returns the signature of the transaction.
    pub const fn signature(&self) -> &Signature {
        match self {
            Self::Legacy { signature, .. } |
            Self::Eip2930 { signature, .. } |
            Self::Eip1559 { signature, .. } |
            Self::Eip7702 { signature, .. } => signature,
            Self::BlobTransaction(blob_tx) => &blob_tx.signature,
        }
    }

    /// Returns the transaction nonce.
    pub const fn nonce(&self) -> u64 {
        match self {
            Self::Legacy { transaction, .. } => transaction.nonce,
            Self::Eip2930 { transaction, .. } => transaction.nonce,
            Self::Eip1559 { transaction, .. } => transaction.nonce,
            Self::Eip7702 { transaction, .. } => transaction.nonce,
            Self::BlobTransaction(blob_tx) => blob_tx.transaction.tx.nonce,
        }
    }

    /// Recover signer from signature and hash.
    ///
    /// Returns `None` if the transaction's signature is invalid, see also [`Self::recover_signer`].
    pub fn recover_signer(&self) -> Option<Address> {
        recover_signer(self.signature(), self.signature_hash())
    }

    /// Tries to recover signer and return [`PooledTransactionsElementEcRecovered`].
    ///
    /// Returns `Err(Self)` if the transaction's signature is invalid, see also
    /// [`Self::recover_signer`].
    pub fn try_into_ecrecovered(self) -> Result<PooledTransactionsElementEcRecovered, Self> {
        match self.recover_signer() {
            None => Err(self),
            Some(signer) => Ok(PooledTransactionsElementEcRecovered { transaction: self, signer }),
        }
    }

    /// Decodes the "raw" format of transaction (e.g. `eth_sendRawTransaction`).
    ///
    /// This should be used for `eth_sendRawTransaction`, for any transaction type. Blob
    /// transactions **must** include the blob sidecar as part of the raw encoding.
    ///
    /// This method can not be used for decoding the `transactions` field of `engine_newPayload`,
    /// because EIP-4844 transactions for that method do not include the blob sidecar. The blobs
    /// are supplied in an argument separate from the payload.
    ///
    /// A raw transaction is either a legacy transaction or EIP-2718 typed transaction, with a
    /// special case for EIP-4844 transactions.
    ///
    /// For legacy transactions, the format is encoded as: `rlp(tx)`. This format will start with a
    /// RLP list header.
    ///
    /// For EIP-2718 typed transactions, the format is encoded as the type of the transaction
    /// followed by the rlp of the transaction: `type || rlp(tx)`.
    ///
    /// For EIP-4844 transactions, the format includes a blob sidecar (the blobs, commitments, and
    /// proofs) after the transaction:
    /// `type || rlp([tx_payload_body, blobs, commitments, proofs])`
    ///
    /// Where `tx_payload_body` is encoded as a RLP list:
    /// `[chain_id, nonce, max_priority_fee_per_gas, ..., y_parity, r, s]`
    pub fn decode_enveloped(data: &mut &[u8]) -> alloy_rlp::Result<Self> {
        if data.is_empty() {
            return Err(RlpError::InputTooShort)
        }

        // Check if the tx is a list - tx types are less than EMPTY_LIST_CODE (0xc0)
        if data[0] >= EMPTY_LIST_CODE {
            // decode as legacy transaction
            let (transaction, hash, signature) =
                TransactionSigned::decode_rlp_legacy_transaction_tuple(data)?;

            Ok(Self::Legacy { transaction, signature, hash })
        } else {
            // decode the type byte, only decode BlobTransaction if it is a 4844 transaction
            let tx_type = *data.first().ok_or(RlpError::InputTooShort)?;

            // First, we advance the buffer past the type byte
            data.advance(1);

            if tx_type == EIP4844_TX_TYPE_ID {
                // Recall that the blob transaction response `TransactionPayload` is encoded like
                // this: `rlp([tx_payload_body, blobs, commitments, proofs])`
                //
                // Note that `tx_payload_body` is a list:
                // `[chain_id, nonce, max_priority_fee_per_gas, ..., y_parity, r, s]`
                //
                // This makes the full encoding:
                // `tx_type (0x03) || rlp([[chain_id, nonce, ...], blobs, commitments, proofs])`

                // Now, we decode the inner blob transaction:
                // `rlp([[chain_id, nonce, ...], blobs, commitments, proofs])`
                let blob_tx = BlobTransaction::decode_inner(data)?;
                Ok(Self::BlobTransaction(blob_tx))
            } else {
                let typed_tx =
                    TransactionSigned::typed_decode(tx_type, data).map_err(|err| match err {
                        Eip2718Error::RlpError(err) => err,
                        _ => RlpError::Custom("failed to decode EIP-2718 transaction"),
                    })?;

                // because we checked the tx type, we can be sure that the transaction is not a
                // blob transaction or legacy
                match typed_tx.transaction {
                    Transaction::Legacy(_) => Err(RlpError::Custom(
                        "legacy transactions should not be a result of EIP-2718 decoding",
                    )),
                    Transaction::Eip4844(_) => Err(RlpError::Custom(
                        "EIP-4844 transactions can only be decoded with transaction type 0x03",
                    )),
                    Transaction::Eip2930(tx) => Ok(Self::Eip2930 {
                        transaction: tx,
                        signature: typed_tx.signature,
                        hash: typed_tx.hash,
                    }),
                    Transaction::Eip1559(tx) => Ok(Self::Eip1559 {
                        transaction: tx,
                        signature: typed_tx.signature,
                        hash: typed_tx.hash,
                    }),
                    Transaction::Eip7702(tx) => {Ok(Self::Eip7702 {
                        transaction: tx,
                        signature: typed_tx.signature,
                        hash: typed_tx.hash,
                    })},
                    #[cfg(feature = "optimism")]
                    Transaction::Deposit(_) => Err(RlpError::Custom("Optimism deposit transaction cannot be decoded to PooledTransactionsElement"))
                }
            }
        }
    }

    /// Create [`TransactionSignedEcRecovered`] by converting this transaction into
    /// [`TransactionSigned`] and [`Address`] of the signer.
    pub fn into_ecrecovered_transaction(self, signer: Address) -> TransactionSignedEcRecovered {
        TransactionSignedEcRecovered::from_signed_transaction(self.into_transaction(), signer)
    }

    /// Returns the inner [`TransactionSigned`].
    pub fn into_transaction(self) -> TransactionSigned {
        match self {
            Self::Legacy { transaction, signature, hash } => {
                TransactionSigned { transaction: Transaction::Legacy(transaction), signature, hash }
            }
            Self::Eip2930 { transaction, signature, hash } => TransactionSigned {
                transaction: Transaction::Eip2930(transaction),
                signature,
                hash,
            },
            Self::Eip1559 { transaction, signature, hash } => TransactionSigned {
                transaction: Transaction::Eip1559(transaction),
                signature,
                hash,
            },
            Self::Eip7702 { transaction, signature, hash } => TransactionSigned {
                transaction: Transaction::Eip7702(transaction),
                signature,
                hash,
            },
            Self::BlobTransaction(blob_tx) => blob_tx.into_parts().0,
        }
    }

    /// Returns the length without an RLP header - this is used for eth/68 sizes.
    pub fn length_without_header(&self) -> usize {
        match self {
            Self::Legacy { transaction, signature, .. } => {
                // method computes the payload len with a RLP header
                transaction.encoded_len_with_signature(&with_eip155_parity(
                    signature,
                    transaction.chain_id,
                ))
            }
            Self::Eip2930 { transaction, signature, .. } => {
                // method computes the payload len without a RLP header
                transaction.encoded_len_with_signature(signature, false)
            }
            Self::Eip1559 { transaction, signature, .. } => {
                // method computes the payload len without a RLP header
                transaction.encoded_len_with_signature(signature, false)
            }
            Self::Eip7702 { transaction, signature, .. } => {
                // method computes the payload len without a RLP header
                transaction.encoded_len_with_signature(signature, false)
            }
            Self::BlobTransaction(blob_tx) => {
                // the encoding does not use a header, so we set `with_header` to false
                blob_tx.payload_len_with_type(false)
            }
        }
    }

    /// Returns the enveloped encoded transactions.
    ///
    /// See also [`alloy_eips::eip2718::Encodable2718::encoded_2718`]
    pub fn envelope_encoded(&self) -> Bytes {
        let mut buf = Vec::new();
        self.encode_enveloped(&mut buf);
        buf.into()
    }

    /// Encodes the transaction into the "raw" format (e.g. `eth_sendRawTransaction`).
    /// This format is also referred to as "binary" encoding.
    ///
    /// For legacy transactions, it encodes the RLP of the transaction into the buffer:
    /// `rlp(tx-data)`
    /// For EIP-2718 typed it encodes the type of the transaction followed by the rlp of the
    /// transaction: `tx-type || rlp(tx-data)`
    pub fn encode_enveloped(&self, out: &mut dyn bytes::BufMut) {
        // The encoding of `tx-data` depends on the transaction type. Refer to these docs for more
        // information on the exact format:
        // - Legacy: TxLegacy::encode_with_signature
        // - EIP-2930: TxEip2930::encode_with_signature
        // - EIP-1559: TxEip1559::encode_with_signature
        // - EIP-4844: BlobTransaction::encode_with_type_inner
        // - EIP-7702: TxEip7702::encode_with_signature
        match self {
            Self::Legacy { transaction, signature, .. } => transaction
                .encode_with_signature_fields(
                    &with_eip155_parity(signature, transaction.chain_id),
                    out,
                ),
            Self::Eip2930 { transaction, signature, .. } => {
                transaction.encode_with_signature(signature, out, false)
            }
            Self::Eip1559 { transaction, signature, .. } => {
                transaction.encode_with_signature(signature, out, false)
            }
            Self::Eip7702 { transaction, signature, .. } => {
                transaction.encode_with_signature(signature, out, false)
            }
            Self::BlobTransaction(blob_tx) => {
                // The inner encoding is used with `with_header` set to true, making the final
                // encoding:
                // `tx_type || rlp([transaction_payload_body, blobs, commitments, proofs]))`
                blob_tx.encode_with_type_inner(out, false);
            }
        }
    }

    /// Returns true if the transaction is an EIP-4844 transaction.
    #[inline]
    pub const fn is_eip4844(&self) -> bool {
        matches!(self, Self::BlobTransaction(_))
    }

    /// Returns the [`TxLegacy`] variant if the transaction is a legacy transaction.
    pub const fn as_legacy(&self) -> Option<&TxLegacy> {
        match self {
            Self::Legacy { transaction, .. } => Some(transaction),
            _ => None,
        }
    }

    /// Returns the [`TxEip2930`] variant if the transaction is an EIP-2930 transaction.
    pub const fn as_eip2930(&self) -> Option<&TxEip2930> {
        match self {
            Self::Eip2930 { transaction, .. } => Some(transaction),
            _ => None,
        }
    }

    /// Returns the [`TxEip1559`] variant if the transaction is an EIP-1559 transaction.
    pub const fn as_eip1559(&self) -> Option<&TxEip1559> {
        match self {
            Self::Eip1559 { transaction, .. } => Some(transaction),
            _ => None,
        }
    }

    /// Returns the [`TxEip4844`] variant if the transaction is an EIP-4844 transaction.
    pub const fn as_eip4844(&self) -> Option<&TxEip4844> {
        match self {
            Self::BlobTransaction(tx) => Some(&tx.transaction.tx),
            _ => None,
        }
    }

    /// Returns the [`TxEip7702`] variant if the transaction is an EIP-7702 transaction.
    pub const fn as_eip7702(&self) -> Option<&TxEip7702> {
        match self {
            Self::Eip7702 { transaction, .. } => Some(transaction),
            _ => None,
        }
    }

    /// Returns the blob gas used for all blobs of the EIP-4844 transaction if it is an EIP-4844
    /// transaction.
    ///
    /// This is the number of blobs times the
    /// [`DATA_GAS_PER_BLOB`](crate::constants::eip4844::DATA_GAS_PER_BLOB) a single blob consumes.
    pub fn blob_gas_used(&self) -> Option<u64> {
        self.as_eip4844().map(TxEip4844::blob_gas)
    }

    /// Max fee per blob gas for eip4844 transaction [`TxEip4844`].
    ///
    /// Returns `None` for non-eip4844 transactions.
    ///
    /// This is also commonly referred to as the "Blob Gas Fee Cap" (`BlobGasFeeCap`).
    pub const fn max_fee_per_blob_gas(&self) -> Option<u128> {
        match self {
            Self::BlobTransaction(tx) => Some(tx.transaction.tx.max_fee_per_blob_gas),
            _ => None,
        }
    }

    /// Max priority fee per gas for eip1559 transaction, for legacy and eip2930 transactions this
    /// is `None`
    ///
    /// This is also commonly referred to as the "Gas Tip Cap" (`GasTipCap`).
    pub const fn max_priority_fee_per_gas(&self) -> Option<u128> {
        match self {
            Self::Legacy { .. } | Self::Eip2930 { .. } => None,
            Self::Eip1559 { transaction, .. } => Some(transaction.max_priority_fee_per_gas),
            Self::Eip7702 { transaction, .. } => Some(transaction.max_priority_fee_per_gas),
            Self::BlobTransaction(tx) => Some(tx.transaction.tx.max_priority_fee_per_gas),
        }
    }

    /// Max fee per gas for eip1559 transaction, for legacy transactions this is `gas_price`.
    ///
    /// This is also commonly referred to as the "Gas Fee Cap" (`GasFeeCap`).
    pub const fn max_fee_per_gas(&self) -> u128 {
        match self {
            Self::Legacy { transaction, .. } => transaction.gas_price,
            Self::Eip2930 { transaction, .. } => transaction.gas_price,
            Self::Eip1559 { transaction, .. } => transaction.max_fee_per_gas,
            Self::Eip7702 { transaction, .. } => transaction.max_fee_per_gas,
            Self::BlobTransaction(tx) => tx.transaction.tx.max_fee_per_gas,
        }
    }
}

impl Encodable for PooledTransactionsElement {
    /// Encodes an enveloped post EIP-4844 [`PooledTransactionsElement`].
    ///
    /// For legacy transactions, this encodes the transaction as `rlp(tx-data)`.
    ///
    /// For EIP-2718 transactions, this encodes the transaction as `rlp(tx_type || rlp(tx-data)))`,
    /// ___including__ the RLP-header for the entire transaction.
    fn encode(&self, out: &mut dyn bytes::BufMut) {
        // The encoding of `tx-data` depends on the transaction type. Refer to these docs for more
        // information on the exact format:
        // - Legacy: TxLegacy::encode_with_signature
        // - EIP-2930: TxEip2930::encode_with_signature
        // - EIP-1559: TxEip1559::encode_with_signature
        // - EIP-4844: BlobTransaction::encode_with_type_inner
        // - EIP-7702: TxEip7702::encode_with_signature
        match self {
            Self::Legacy { transaction, signature, .. } => transaction
                .encode_with_signature_fields(
                    &with_eip155_parity(signature, transaction.chain_id),
                    out,
                ),
            Self::Eip2930 { transaction, signature, .. } => {
                // encodes with string header
                transaction.encode_with_signature(signature, out, true)
            }
            Self::Eip1559 { transaction, signature, .. } => {
                // encodes with string header
                transaction.encode_with_signature(signature, out, true)
            }
            Self::Eip7702 { transaction, signature, .. } => {
                // encodes with string header
                transaction.encode_with_signature(signature, out, true)
            }
            Self::BlobTransaction(blob_tx) => {
                // The inner encoding is used with `with_header` set to true, making the final
                // encoding:
                // `rlp(tx_type || rlp([transaction_payload_body, blobs, commitments, proofs]))`
                blob_tx.encode_with_type_inner(out, true);
            }
        }
    }

    fn length(&self) -> usize {
        match self {
            Self::Legacy { transaction, signature, .. } => {
                // method computes the payload len with a RLP header
                transaction.encoded_len_with_signature(&with_eip155_parity(
                    signature,
                    transaction.chain_id,
                ))
            }
            Self::Eip2930 { transaction, signature, .. } => {
                // method computes the payload len with a RLP header
                transaction.encoded_len_with_signature(signature, true)
            }
            Self::Eip1559 { transaction, signature, .. } => {
                // method computes the payload len with a RLP header
                transaction.encoded_len_with_signature(signature, true)
            }
            Self::Eip7702 { transaction, signature, .. } => {
                // method computes the payload len with a RLP header
                transaction.encoded_len_with_signature(signature, true)
            }
            Self::BlobTransaction(blob_tx) => {
                // the encoding uses a header, so we set `with_header` to true
                blob_tx.payload_len_with_type(true)
            }
        }
    }
}

impl Decodable for PooledTransactionsElement {
    /// Decodes an enveloped post EIP-4844 [`PooledTransactionsElement`].
    ///
    /// CAUTION: this expects that `buf` is `rlp(tx_type || rlp(tx-data))`
    fn decode(buf: &mut &[u8]) -> alloy_rlp::Result<Self> {
        // From the EIP-4844 spec:
        // Blob transactions have two network representations. During transaction gossip responses
        // (`PooledTransactions`), the EIP-2718 `TransactionPayload` of the blob transaction is
        // wrapped to become:
        //
        // `rlp([tx_payload_body, blobs, commitments, proofs])`
        //
        // This means the full wire encoding is:
        // `rlp(tx_type || rlp([transaction_payload_body, blobs, commitments, proofs]))`
        //
        // First, we check whether or not the transaction is a legacy transaction.
        if buf.is_empty() {
            return Err(RlpError::InputTooShort)
        }

        // keep the original buf around for legacy decoding
        let mut original_encoding = *buf;

        // If the header is a list header, it is a legacy transaction. Otherwise, it is a typed
        // transaction
        let header = Header::decode(buf)?;

        // Check if the tx is a list
        if header.list {
            // decode as legacy transaction
            let (transaction, hash, signature) =
                TransactionSigned::decode_rlp_legacy_transaction_tuple(&mut original_encoding)?;

            // advance the buffer by however long the legacy transaction decoding advanced the
            // buffer
            *buf = original_encoding;

            Ok(Self::Legacy { transaction, signature, hash })
        } else {
            // decode the type byte, only decode BlobTransaction if it is a 4844 transaction
            let tx_type = *buf.first().ok_or(RlpError::InputTooShort)?;
            let remaining_len = buf.len();

            // Aadvance the buffer past the type byte
            buf.advance(1);

            if tx_type == EIP4844_TX_TYPE_ID {
                // Recall that the blob transaction response `TransactionPayload` is encoded like
                // this: `rlp([tx_payload_body, blobs, commitments, proofs])`
                //
                // Note that `tx_payload_body` is a list:
                // `[chain_id, nonce, max_priority_fee_per_gas, ..., y_parity, r, s]`
                //
                // This makes the full encoding:
                // `tx_type (0x03) || rlp([[chain_id, nonce, ...], blobs, commitments, proofs])`

                // Decode the inner blob transaction:
                // `rlp([[chain_id, nonce, ...], blobs, commitments, proofs])`
                let blob_tx = BlobTransaction::decode_inner(buf)?;

                // check that the bytes consumed match the payload length
                let bytes_consumed = remaining_len - buf.len();
                if bytes_consumed != header.payload_length {
                    return Err(RlpError::UnexpectedLength)
                }

                Ok(Self::BlobTransaction(blob_tx))
            } else {
                let typed_tx =
                    TransactionSigned::typed_decode(tx_type, buf).map_err(RlpError::from)?;

                // check that the bytes consumed match the payload length
                let bytes_consumed = remaining_len - buf.len();
                if bytes_consumed != header.payload_length {
                    return Err(RlpError::UnexpectedLength)
                }

                // because we checked the tx type, we can be sure that the transaction is not a
                // blob transaction or legacy
                match typed_tx.transaction {
                    Transaction::Legacy(_) => Err(RlpError::Custom(
                        "legacy transactions should not be a result of EIP-2718 decoding",
                    )),
                    Transaction::Eip4844(_) => Err(RlpError::Custom(
                        "EIP-4844 transactions can only be decoded with transaction type 0x03",
                    )),
                    Transaction::Eip2930(tx) => Ok(Self::Eip2930 {
                        transaction: tx,
                        signature: typed_tx.signature,
                        hash: typed_tx.hash,
                    }),
                    Transaction::Eip1559(tx) => Ok(Self::Eip1559 {
                        transaction: tx,
                        signature: typed_tx.signature,
                        hash: typed_tx.hash,
                    }),
                    Transaction::Eip7702(tx) => Ok(Self::Eip7702 {
                        transaction: tx,
                        signature: typed_tx.signature,
                        hash: typed_tx.hash,
                    }),
                    #[cfg(feature = "optimism")]
                    Transaction::Deposit(_) => Err(RlpError::Custom("Optimism deposit transaction cannot be decoded to PooledTransactionsElement"))
                }
            }
        }
    }
}

impl TryFrom<TransactionSigned> for PooledTransactionsElement {
    type Error = TransactionConversionError;

    fn try_from(tx: TransactionSigned) -> Result<Self, Self::Error> {
        Self::try_from_broadcast(tx).map_err(|_| TransactionConversionError::UnsupportedForP2P)
    }
}

#[cfg(any(test, feature = "arbitrary"))]
impl<'a> arbitrary::Arbitrary<'a> for PooledTransactionsElement {
    /// Generates an arbitrary `PooledTransactionsElement`.
    ///
    /// This function generates an arbitrary `PooledTransactionsElement` by creating a transaction
    /// and, if applicable, generating a sidecar for blob transactions.
    ///
    /// It handles the generation of sidecars and constructs the resulting
    /// `PooledTransactionsElement`.
    fn arbitrary(u: &mut arbitrary::Unstructured<'a>) -> arbitrary::Result<Self> {
        // Attempt to create a `TransactionSigned` with arbitrary data.
        let tx_signed = TransactionSigned::arbitrary(u)?;
        // Attempt to create a `PooledTransactionsElement` with arbitrary data, handling the Result.
        match Self::try_from(tx_signed) {
            Ok(Self::BlobTransaction(mut tx)) => {
                // Successfully converted to a BlobTransaction, now generate a sidecar.
                tx.transaction.sidecar = crate::BlobTransactionSidecar::arbitrary(u)?;
                Ok(Self::BlobTransaction(tx))
            }
            Ok(tx) => Ok(tx), // Successfully converted, but not a BlobTransaction.
            Err(_) => Err(arbitrary::Error::IncorrectFormat), /* Conversion failed, return an
                                * arbitrary error. */
        }
    }
}

/// A signed pooled transaction with recovered signer.
#[derive(Debug, Clone, PartialEq, Eq, AsRef, Deref)]
pub struct PooledTransactionsElementEcRecovered {
    /// Signer of the transaction
    signer: Address,
    /// Signed transaction
    #[deref]
    #[as_ref]
    transaction: PooledTransactionsElement,
}

// === impl PooledTransactionsElementEcRecovered ===

impl PooledTransactionsElementEcRecovered {
    /// Signer of transaction recovered from signature
    pub const fn signer(&self) -> Address {
        self.signer
    }

    /// Transform back to [`PooledTransactionsElement`]
    pub fn into_transaction(self) -> PooledTransactionsElement {
        self.transaction
    }

    /// Transform back to [`TransactionSignedEcRecovered`]
    pub fn into_ecrecovered_transaction(self) -> TransactionSignedEcRecovered {
        let (tx, signer) = self.into_components();
        tx.into_ecrecovered_transaction(signer)
    }

    /// Dissolve Self to its component
    pub fn into_components(self) -> (PooledTransactionsElement, Address) {
        (self.transaction, self.signer)
    }

    /// Create [`TransactionSignedEcRecovered`] from [`PooledTransactionsElement`] and [`Address`]
    /// of the signer.
    pub const fn from_signed_transaction(
        transaction: PooledTransactionsElement,
        signer: Address,
    ) -> Self {
        Self { transaction, signer }
    }

    /// Converts from an EIP-4844 [`TransactionSignedEcRecovered`] to a
    /// [`PooledTransactionsElementEcRecovered`] with the given sidecar.
    ///
    /// Returns the transaction is not an EIP-4844 transaction.
    pub fn try_from_blob_transaction(
        tx: TransactionSignedEcRecovered,
        sidecar: BlobTransactionSidecar,
    ) -> Result<Self, TransactionSignedEcRecovered> {
        let TransactionSignedEcRecovered { signer, signed_transaction } = tx;
        let transaction =
            PooledTransactionsElement::try_from_blob_transaction(signed_transaction, sidecar)
                .map_err(|tx| TransactionSignedEcRecovered { signer, signed_transaction: tx })?;
        Ok(Self { transaction, signer })
    }
}

/// Converts a `TransactionSignedEcRecovered` into a `PooledTransactionsElementEcRecovered`.
impl TryFrom<TransactionSignedEcRecovered> for PooledTransactionsElementEcRecovered {
    type Error = TransactionConversionError;

    fn try_from(tx: TransactionSignedEcRecovered) -> Result<Self, Self::Error> {
        match PooledTransactionsElement::try_from(tx.signed_transaction) {
            Ok(pooled_transaction) => {
                Ok(Self { transaction: pooled_transaction, signer: tx.signer })
            }
            Err(_) => Err(TransactionConversionError::UnsupportedForP2P),
        }
    }
}

#[cfg(test)]
mod tests {
    use super::*;
    use alloy_primitives::{address, hex};
    use assert_matches::assert_matches;

    #[test]
    fn invalid_legacy_pooled_decoding_input_too_short() {
        let input_too_short = [
            // this should fail because the payload length is longer than expected
            &hex!("d90b0280808bc5cd028083c5cdfd9e407c56565656")[..],
            // these should fail decoding
            //
            // The `c1` at the beginning is a list header, and the rest is a valid legacy
            // transaction, BUT the payload length of the list header is 1, and the payload is
            // obviously longer than one byte.
            &hex!("c10b02808083c5cd028883c5cdfd9e407c56565656"),
            &hex!("c10b0280808bc5cd028083c5cdfd9e407c56565656"),
            // this one is 19 bytes, and the buf is long enough, but the transaction will not
            // consume that many bytes.
            &hex!("d40b02808083c5cdeb8783c5acfd9e407c5656565656"),
            &hex!("d30102808083c5cd02887dc5cdfd9e64fd9e407c56"),
        ];

        for hex_data in &input_too_short {
            let input_rlp = &mut &hex_data[..];
            let res = PooledTransactionsElement::decode(input_rlp);

            assert!(
                res.is_err(),
                "expected err after decoding rlp input: {:x?}",
                Bytes::copy_from_slice(hex_data)
            );

            // this is a legacy tx so we can attempt the same test with decode_enveloped
            let input_rlp = &mut &hex_data[..];
            let res = PooledTransactionsElement::decode_enveloped(input_rlp);

            assert!(
                res.is_err(),
                "expected err after decoding enveloped rlp input: {:x?}",
                Bytes::copy_from_slice(hex_data)
            );
        }
    }

    // <https://holesky.etherscan.io/tx/0x7f60faf8a410a80d95f7ffda301d5ab983545913d3d789615df3346579f6c849>
    #[test]
    fn decode_eip1559_enveloped() {
        let data = hex!("02f903d382426882ba09832dc6c0848674742682ed9694714b6a4ea9b94a8a7d9fd362ed72630688c8898c80b90364492d24749189822d8512430d3f3ff7a2ede675ac08265c08e2c56ff6fdaa66dae1cdbe4a5d1d7809f3e99272d067364e597542ac0c369d69e22a6399c3e9bee5da4b07e3f3fdc34c32c3d88aa2268785f3e3f8086df0934b10ef92cfffc2e7f3d90f5e83302e31382e302d64657600000000000000000000000000000000000000000000569e75fc77c1a856f6daaf9e69d8a9566ca34aa47f9133711ce065a571af0cfd000000000000000000000000e1e210594771824dad216568b91c9cb4ceed361c00000000000000000000000000000000000000000000000000000000000546e00000000000000000000000000000000000000000000000000000000000e4e1c00000000000000000000000000000000000000000000000000000000065d6750c00000000000000000000000000000000000000000000000000000000000f288000000000000000000000000000000000000000000000000000000000000000000000000000000000000000000000000000000000000000000000000000002cf600000000000000000000000000000000000000000000000000000000000000640000000000000000000000000000000000000000000000000000000000000000f1628e56fa6d8c50e5b984a58c0df14de31c7b857ce7ba499945b99252976a93d06dcda6776fc42167fbe71cb59f978f5ef5b12577a90b132d14d9c6efa528076f0161d7bf03643cfc5490ec5084f4a041db7f06c50bd97efa08907ba79ddcac8b890f24d12d8db31abbaaf18985d54f400449ee0559a4452afe53de5853ce090000000000000000000000000000000000000000000000000000000000000000000000000000000000000000000000000000000000000000000000000000028000000000000000000000000000000000000000000000000000000000000003e800000000000000000000000000000000000000000000000000000000000000400000000000000000000000000000000000000000000000000000000000000064ffffffffffffffffffffffffffffffffffffffffffffffffffffffffffffffffffffffffffffffffffffffffffffffffffffffffffffffffffffffffffffffffffffffffffffffffffffffffffffffffffffffffffffffffffffffffffffffffffffffff00000000000000000000000000000000000000000000000000000000c080a01428023fc54a27544abc421d5d017b9a7c5936ad501cbdecd0d9d12d04c1a033a0753104bbf1c87634d6ff3f0ffa0982710612306003eb022363b57994bdef445a"
);

        let res = PooledTransactionsElement::decode_enveloped(&mut &data[..]).unwrap();
        assert_eq!(
            res.into_transaction().to(),
            Some(address!("714b6a4ea9b94a8a7d9fd362ed72630688c8898c"))
        );
    }

    #[test]
    fn legacy_valid_pooled_decoding() {
        // d3 <- payload length, d3 - c0 = 0x13 = 19
        // 0b <- nonce
        // 02 <- gas_price
        // 80 <- gas_limit
        // 80 <- to (Create)
        // 83 c5cdeb <- value
        // 87 83c5acfd9e407c <- input
        // 56 <- v (eip155, so modified with a chain id)
        // 56 <- r
        // 56 <- s
        let data = &hex!("d30b02808083c5cdeb8783c5acfd9e407c565656")[..];

        let input_rlp = &mut &data[..];
        let res = PooledTransactionsElement::decode(input_rlp);
        assert_matches!(res, Ok(_tx));
        assert!(input_rlp.is_empty());

        // this is a legacy tx so we can attempt the same test with
        // decode_rlp_legacy_transaction_tuple
        let input_rlp = &mut &data[..];
        let res = TransactionSigned::decode_rlp_legacy_transaction_tuple(input_rlp);
        assert_matches!(res, Ok(_tx));
        assert!(input_rlp.is_empty());

        // we can also decode_enveloped
        let res = PooledTransactionsElement::decode_enveloped(&mut &data[..]);
        assert_matches!(res, Ok(_tx));
    }
}<|MERGE_RESOLUTION|>--- conflicted
+++ resolved
@@ -1,18 +1,6 @@
 //! Defines the types for blob transactions, legacy, and other EIP-2718 transactions included in a
 //! response to `GetPooledTransactions`.
 
-<<<<<<< HEAD
-=======
-use super::{
-    error::TransactionConversionError,
-    signature::{recover_signer, with_eip155_parity},
-    TxEip7702,
-};
-use crate::{
-    BlobTransaction, BlobTransactionSidecar, Signature, Transaction, TransactionSigned,
-    TransactionSignedEcRecovered, EIP4844_TX_TYPE_ID,
-};
->>>>>>> 6d57b9ea
 use alloc::vec::Vec;
 
 use alloy_consensus::{
