//! Abstractions of primitive data types

<<<<<<< HEAD
//pub mod block;
pub mod transaction;

pub use transaction::signed::SignedTransaction;
//pub use block::{body::BlockBody, Block};
=======
pub mod block;
pub mod transaction;

pub use block::{body::BlockBody, Block};
pub use transaction::signed::SignedTransaction;
>>>>>>> 6de34e93

pub use alloy_consensus::BlockHeader;<|MERGE_RESOLUTION|>--- conflicted
+++ resolved
@@ -1,17 +1,9 @@
 //! Abstractions of primitive data types
 
-<<<<<<< HEAD
-//pub mod block;
-pub mod transaction;
-
-pub use transaction::signed::SignedTransaction;
-//pub use block::{body::BlockBody, Block};
-=======
 pub mod block;
 pub mod transaction;
 
 pub use block::{body::BlockBody, Block};
 pub use transaction::signed::SignedTransaction;
->>>>>>> 6de34e93
 
 pub use alloy_consensus::BlockHeader;