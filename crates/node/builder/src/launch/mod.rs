//! Abstraction for launching a node.

pub mod common;
mod exex;

pub(crate) mod engine;

pub use common::LaunchContext;
use common::{Attached, LaunchContextWith, WithConfigs};
pub use exex::ExExLauncher;

use std::{future::Future, sync::Arc};

use alloy_primitives::utils::format_ether;
use alloy_rpc_types::engine::ClientVersionV1;
use futures::{future::Either, stream, stream_select, StreamExt};
use reth_beacon_consensus::{
    hooks::{EngineHooks, PruneHook, StaticFileHook},
    BeaconConsensusEngine,
};
use reth_blockchain_tree::{noop::NoopBlockchainTree, BlockchainTreeConfig};
use reth_chainspec::{EthChainSpec, EthereumHardforks};
use reth_consensus_debug_client::{DebugConsensusClient, EtherscanBlockProvider, RpcBlockProvider};
use reth_engine_util::EngineMessageStreamExt;
use reth_exex::ExExManagerHandle;
use reth_network::{BlockDownloaderProvider, NetworkEventListenerProvider};
<<<<<<< HEAD
use reth_node_api::{FullNodeTypes, NodeAddOns, NodeCore};
=======
use reth_node_api::{
    FullNodeComponents, FullNodeTypes, NodeAddOns, NodeTypesWithDB, NodeTypesWithEngine,
};
>>>>>>> 1f190ad8
use reth_node_core::{
    dirs::{ChainPath, DataDirPath},
    exit::NodeExitFuture,
    rpc::eth::{helpers::AddDevSigners, FullEthApiServer},
    version::{CARGO_PKG_VERSION, CLIENT_CODE, NAME_CLIENT, VERGEN_GIT_SHA},
};
use reth_node_events::{cl::ConsensusLayerHealthEvents, node};
use reth_provider::providers::BlockchainProvider;
use reth_rpc_engine_api::{capabilities::EngineCapabilities, EngineApi};
use reth_tasks::TaskExecutor;
use reth_tracing::tracing::{debug, info};
use reth_transaction_pool::TransactionPool;
use tokio::sync::{mpsc::unbounded_channel, oneshot};
use tokio_stream::wrappers::UnboundedReceiverStream;

use crate::{
    builder::{NodeAdapter, NodeTypesAdapter},
    components::{NodeComponents, NodeComponentsBuilder},
    hooks::NodeHooks,
    node::FullNode,
    rpc::EthApiBuilderProvider,
    AddOns, NodeBuilderWithComponents, NodeHandle,
};

<<<<<<< HEAD
/// Alias for [`reth_rpc_eth_types::EthApiBuilderCtx`], adapter for [`NodeCore`].
pub type EthApiBuilderCtx<N> = reth_rpc_eth_types::EthApiBuilderCtx<
    <N as NodeCore>::Provider,
    <N as NodeCore>::Pool,
    <N as NodeCore>::Evm,
    <N as NodeCore>::Network,
    TaskExecutor,
    <N as NodeCore>::Provider,
=======
/// Alias for [`reth_rpc_eth_types::EthApiBuilderCtx`], adapter for [`FullNodeComponents`].
pub type EthApiBuilderCtx<N, Eth> = reth_rpc_eth_types::EthApiBuilderCtx<
    <N as FullNodeTypes>::Provider,
    <N as FullNodeComponents>::Pool,
    <N as FullNodeComponents>::Evm,
    <N as FullNodeComponents>::Network,
    TaskExecutor,
    <N as FullNodeTypes>::Provider,
    Eth,
>>>>>>> 1f190ad8
>;

/// A general purpose trait that launches a new node of any kind.
///
/// Acts as a node factory that targets a certain node configuration and returns a handle to the
/// node.
///
/// This is essentially the launch logic for a node.
///
/// See also [`DefaultNodeLauncher`] and [`NodeBuilderWithComponents::launch_with`]
pub trait LaunchNode<Target> {
    /// The node type that is created.
    type Node;

    /// Create and return a new node asynchronously.
    fn launch_node(self, target: Target) -> impl Future<Output = eyre::Result<Self::Node>> + Send;
}

impl<F, Target, Fut, Node> LaunchNode<Target> for F
where
    F: FnOnce(Target) -> Fut + Send,
    Fut: Future<Output = eyre::Result<Node>> + Send,
{
    type Node = Node;

    fn launch_node(self, target: Target) -> impl Future<Output = eyre::Result<Self::Node>> + Send {
        self(target)
    }
}

/// The default launcher for a node.
#[derive(Debug)]
pub struct DefaultNodeLauncher {
    /// The task executor for the node.
    pub ctx: LaunchContext,
}

impl DefaultNodeLauncher {
    /// Create a new instance of the default node launcher.
    pub const fn new(task_executor: TaskExecutor, data_dir: ChainPath<DataDirPath>) -> Self {
        Self { ctx: LaunchContext::new(task_executor, data_dir) }
    }
}

impl<Types, T, CB, AO> LaunchNode<NodeBuilderWithComponents<T, CB, AO>> for DefaultNodeLauncher
where
    Types: NodeTypesWithDB<ChainSpec: EthereumHardforks + EthChainSpec> + NodeTypesWithEngine,
    T: FullNodeTypes<Provider = BlockchainProvider<Types>, Types = Types>,
    CB: NodeComponentsBuilder<T>,
    AO: NodeAddOns<
        NodeAdapter<T, CB::Components>,
        EthApi: EthApiBuilderProvider<NodeAdapter<T, CB::Components>>
                    + FullEthApiServer
                    + AddDevSigners,
    >,
{
    type Node = NodeHandle<NodeAdapter<T, CB::Components>, AO>;

    async fn launch_node(
        self,
        target: NodeBuilderWithComponents<T, CB, AO>,
    ) -> eyre::Result<Self::Node> {
        let Self { ctx } = self;
        let NodeBuilderWithComponents {
            adapter: NodeTypesAdapter { database },
            components_builder,
            add_ons: AddOns { hooks, rpc, exexs: installed_exex, .. },
            config,
        } = target;
        let NodeHooks { on_component_initialized, on_node_started, .. } = hooks;

        // TODO: remove tree and move tree_config and canon_state_notification_sender
        // initialization to with_blockchain_db once the engine revamp is done
        // https://github.com/paradigmxyz/reth/issues/8742
        let tree_config = BlockchainTreeConfig::default();

        // NOTE: This is a temporary workaround to provide the canon state notification sender to the components builder because there's a cyclic dependency between the blockchain provider and the tree component. This will be removed once the Blockchain provider no longer depends on an instance of the tree: <https://github.com/paradigmxyz/reth/issues/7154>
        let (canon_state_notification_sender, _receiver) =
            tokio::sync::broadcast::channel(tree_config.max_reorg_depth() as usize * 2);

        let tree = Arc::new(NoopBlockchainTree::with_canon_state_notifications(
            canon_state_notification_sender.clone(),
        ));

        // setup the launch context
        let ctx = ctx
            .with_configured_globals()
            // load the toml config
            .with_loaded_toml_config(config)?
            // add resolved peers
            .with_resolved_peers().await?
            // attach the database
            .attach(database.clone())
            // ensure certain settings take effect
            .with_adjusted_configs()
            // Create the provider factory
            .with_provider_factory().await?
            .inspect(|_| {
                info!(target: "reth::cli", "Database opened");
            })
            .with_prometheus_server().await?
            .inspect(|this| {
                debug!(target: "reth::cli", chain=%this.chain_id(), genesis=?this.genesis_hash(), "Initializing genesis");
            })
            .with_genesis()?
            .inspect(|this: &LaunchContextWith<Attached<WithConfigs<Types::ChainSpec>, _>>| {
                info!(target: "reth::cli", "\n{}", this.chain_spec().display_hardforks());
            })
            .with_metrics_task()
            // passing FullNodeTypes as type parameter here so that we can build
            // later the components.
            .with_blockchain_db::<T, _>(move |provider_factory| {
                Ok(BlockchainProvider::new(provider_factory, tree)?)
            }, tree_config, canon_state_notification_sender)?
            .with_components(components_builder, on_component_initialized).await?;

        // spawn exexs
        let exex_manager_handle = ExExLauncher::new(
            ctx.head(),
            ctx.node_adapter().clone(),
            installed_exex,
            ctx.configs().clone(),
        )
        .launch()
        .await?;

        // create pipeline
        let network_client = ctx.components().network().fetch_client().await?;
        let (consensus_engine_tx, consensus_engine_rx) = unbounded_channel();

        let node_config = ctx.node_config();
        let consensus_engine_stream = UnboundedReceiverStream::from(consensus_engine_rx)
            .maybe_skip_fcu(node_config.debug.skip_fcu)
            .maybe_skip_new_payload(node_config.debug.skip_new_payload)
            .maybe_reorg(
                ctx.blockchain_db().clone(),
                ctx.components().evm_config().clone(),
                reth_payload_validator::ExecutionPayloadValidator::new(ctx.chain_spec()),
                node_config.debug.reorg_frequency,
                node_config.debug.reorg_depth,
            )
            // Store messages _after_ skipping so that `replay-engine` command
            // would replay only the messages that were observed by the engine
            // during this run.
            .maybe_store_messages(node_config.debug.engine_api_store.clone());

        let max_block = ctx.max_block(network_client.clone()).await?;
        let mut hooks = EngineHooks::new();

        let static_file_producer = ctx.static_file_producer();
        let static_file_producer_events = static_file_producer.lock().events();
        hooks.add(StaticFileHook::new(
            static_file_producer.clone(),
            Box::new(ctx.task_executor().clone()),
        ));
        info!(target: "reth::cli", "StaticFileProducer initialized");

        // Configure the pipeline
        let pipeline_exex_handle =
            exex_manager_handle.clone().unwrap_or_else(ExExManagerHandle::empty);
        let (pipeline, client) = if ctx.is_dev() {
            info!(target: "reth::cli", "Starting Reth in dev mode");

            for (idx, (address, alloc)) in ctx.chain_spec().genesis().alloc.iter().enumerate() {
                info!(target: "reth::cli", "Allocated Genesis Account: {:02}. {} ({} ETH)", idx, address.to_string(), format_ether(alloc.balance));
            }

            // install auto-seal
            let mining_mode =
                ctx.dev_mining_mode(ctx.components().pool().pending_transactions_listener());
            info!(target: "reth::cli", mode=%mining_mode, "configuring dev mining mode");

            let (_, client, mut task) = reth_auto_seal_consensus::AutoSealBuilder::new(
                ctx.chain_spec(),
                ctx.blockchain_db().clone(),
                ctx.components().pool().clone(),
                consensus_engine_tx.clone(),
                mining_mode,
                ctx.components().block_executor().clone(),
            )
            .build();

            let pipeline = crate::setup::build_networked_pipeline(
                &ctx.toml_config().stages,
                client.clone(),
                ctx.consensus(),
                ctx.provider_factory().clone(),
                ctx.task_executor(),
                ctx.sync_metrics_tx(),
                ctx.prune_config(),
                max_block,
                static_file_producer,
                ctx.components().block_executor().clone(),
                pipeline_exex_handle,
            )?;

            let pipeline_events = pipeline.events();
            task.set_pipeline_events(pipeline_events);
            debug!(target: "reth::cli", "Spawning auto mine task");
            ctx.task_executor().spawn(Box::pin(task));

            (pipeline, Either::Left(client))
        } else {
            let pipeline = crate::setup::build_networked_pipeline(
                &ctx.toml_config().stages,
                network_client.clone(),
                ctx.consensus(),
                ctx.provider_factory().clone(),
                ctx.task_executor(),
                ctx.sync_metrics_tx(),
                ctx.prune_config(),
                max_block,
                static_file_producer,
                ctx.components().block_executor().clone(),
                pipeline_exex_handle,
            )?;

            (pipeline, Either::Right(network_client.clone()))
        };

        let pipeline_events = pipeline.events();

        let initial_target = ctx.node_config().debug.tip;

        let mut pruner_builder = ctx.pruner_builder();
        if let Some(exex_manager_handle) = &exex_manager_handle {
            pruner_builder =
                pruner_builder.finished_exex_height(exex_manager_handle.finished_height());
        }
        let pruner = pruner_builder.build_with_provider_factory(ctx.provider_factory().clone());

        let pruner_events = pruner.events();
        info!(target: "reth::cli", prune_config=?ctx.prune_config().unwrap_or_default(), "Pruner initialized");
        hooks.add(PruneHook::new(pruner, Box::new(ctx.task_executor().clone())));

        // Configure the consensus engine
        let (beacon_consensus_engine, beacon_engine_handle) = BeaconConsensusEngine::with_channel(
            client,
            pipeline,
            ctx.blockchain_db().clone(),
            Box::new(ctx.task_executor().clone()),
            Box::new(ctx.components().network().clone()),
            max_block,
            ctx.components().payload_builder().clone(),
            initial_target,
            reth_beacon_consensus::MIN_BLOCKS_FOR_PIPELINE_RUN,
            consensus_engine_tx,
            Box::pin(consensus_engine_stream),
            hooks,
        )?;
        info!(target: "reth::cli", "Consensus engine initialized");

        let events = stream_select!(
            ctx.components().network().event_listener().map(Into::into),
            beacon_engine_handle.event_listener().map(Into::into),
            pipeline_events.map(Into::into),
            if ctx.node_config().debug.tip.is_none() && !ctx.is_dev() {
                Either::Left(
                    ConsensusLayerHealthEvents::new(Box::new(ctx.blockchain_db().clone()))
                        .map(Into::into),
                )
            } else {
                Either::Right(stream::empty())
            },
            pruner_events.map(Into::into),
            static_file_producer_events.map(Into::into),
        );
        ctx.task_executor().spawn_critical(
            "events task",
            node::handle_events(
                Some(Box::new(ctx.components().network().clone())),
                Some(ctx.head().number),
                events,
            ),
        );

        let client = ClientVersionV1 {
            code: CLIENT_CODE,
            name: NAME_CLIENT.to_string(),
            version: CARGO_PKG_VERSION.to_string(),
            commit: VERGEN_GIT_SHA.to_string(),
        };
        let engine_api = EngineApi::new(
            ctx.blockchain_db().clone(),
            ctx.chain_spec(),
            beacon_engine_handle,
            ctx.components().payload_builder().clone().into(),
            ctx.components().pool().clone(),
            Box::new(ctx.task_executor().clone()),
            client,
            EngineCapabilities::default(),
            ctx.components().engine_validator().clone(),
        );
        info!(target: "reth::cli", "Engine API handler initialized");

        // extract the jwt secret from the args if possible
        let jwt_secret = ctx.auth_jwt_secret()?;

        // Start RPC servers
        let (rpc_server_handles, rpc_registry) = crate::rpc::launch_rpc_servers(
            ctx.node_adapter().clone(),
            engine_api,
            ctx.node_config(),
            jwt_secret,
            rpc,
        )
        .await?;

        // in dev mode we generate 20 random dev-signer accounts
        if ctx.is_dev() {
            rpc_registry.eth_api().with_dev_accounts();
        }

        // Run consensus engine to completion
        let (tx, rx) = oneshot::channel();
        info!(target: "reth::cli", "Starting consensus engine");
        ctx.task_executor().spawn_critical_blocking("consensus engine", async move {
            let res = beacon_consensus_engine.await;
            let _ = tx.send(res);
        });

        if let Some(maybe_custom_etherscan_url) = ctx.node_config().debug.etherscan.clone() {
            info!(target: "reth::cli", "Using etherscan as consensus client");

            let chain = ctx.node_config().chain.chain();
            let etherscan_url = maybe_custom_etherscan_url.map(Ok).unwrap_or_else(|| {
                // If URL isn't provided, use default Etherscan URL for the chain if it is known
                chain
                    .etherscan_urls()
                    .map(|urls| urls.0.to_string())
                    .ok_or_else(|| eyre::eyre!("failed to get etherscan url for chain: {chain}"))
            })?;

            let block_provider = EtherscanBlockProvider::new(
                etherscan_url,
                chain.etherscan_api_key().ok_or_else(|| {
                    eyre::eyre!(
                        "etherscan api key not found for rpc consensus client for chain: {chain}"
                    )
                })?,
            );
            let rpc_consensus_client = DebugConsensusClient::new(
                rpc_server_handles.auth.clone(),
                Arc::new(block_provider),
            );
            ctx.task_executor().spawn_critical("etherscan consensus client", async move {
                rpc_consensus_client.run::<Types::Engine>().await
            });
        }

        if let Some(rpc_ws_url) = ctx.node_config().debug.rpc_consensus_ws.clone() {
            info!(target: "reth::cli", "Using rpc provider as consensus client");

            let block_provider = RpcBlockProvider::new(rpc_ws_url);
            let rpc_consensus_client = DebugConsensusClient::new(
                rpc_server_handles.auth.clone(),
                Arc::new(block_provider),
            );
            ctx.task_executor().spawn_critical("rpc consensus client", async move {
                rpc_consensus_client.run::<Types::Engine>().await
            });
        }

        let full_node = FullNode {
            evm_config: ctx.components().evm_config().clone(),
            block_executor: ctx.components().block_executor().clone(),
            pool: ctx.components().pool().clone(),
            network: ctx.components().network().clone(),
            provider: ctx.node_adapter().provider.clone(),
            payload_builder: ctx.components().payload_builder().clone(),
            task_executor: ctx.task_executor().clone(),
            rpc_server_handles,
            rpc_registry,
            config: ctx.node_config().clone(),
            data_dir: ctx.data_dir().clone(),
        };
        // Notify on node started
        on_node_started.on_event(full_node.clone())?;

        let handle = NodeHandle {
            node_exit_future: NodeExitFuture::new(
                async { Ok(rx.await??) },
                full_node.config.debug.terminate,
            ),
            node: full_node,
        };

        Ok(handle)
    }
}<|MERGE_RESOLUTION|>--- conflicted
+++ resolved
@@ -24,13 +24,9 @@
 use reth_engine_util::EngineMessageStreamExt;
 use reth_exex::ExExManagerHandle;
 use reth_network::{BlockDownloaderProvider, NetworkEventListenerProvider};
-<<<<<<< HEAD
-use reth_node_api::{FullNodeTypes, NodeAddOns, NodeCore};
-=======
 use reth_node_api::{
-    FullNodeComponents, FullNodeTypes, NodeAddOns, NodeTypesWithDB, NodeTypesWithEngine,
+    FullNodeComponents, FullNodeTypes, NodeAddOns, NodeCore, NodeTypesWithDB, NodeTypesWithEngine,
 };
->>>>>>> 1f190ad8
 use reth_node_core::{
     dirs::{ChainPath, DataDirPath},
     exit::NodeExitFuture,
@@ -55,7 +51,6 @@
     AddOns, NodeBuilderWithComponents, NodeHandle,
 };
 
-<<<<<<< HEAD
 /// Alias for [`reth_rpc_eth_types::EthApiBuilderCtx`], adapter for [`NodeCore`].
 pub type EthApiBuilderCtx<N> = reth_rpc_eth_types::EthApiBuilderCtx<
     <N as NodeCore>::Provider,
@@ -64,17 +59,6 @@
     <N as NodeCore>::Network,
     TaskExecutor,
     <N as NodeCore>::Provider,
-=======
-/// Alias for [`reth_rpc_eth_types::EthApiBuilderCtx`], adapter for [`FullNodeComponents`].
-pub type EthApiBuilderCtx<N, Eth> = reth_rpc_eth_types::EthApiBuilderCtx<
-    <N as FullNodeTypes>::Provider,
-    <N as FullNodeComponents>::Pool,
-    <N as FullNodeComponents>::Evm,
-    <N as FullNodeComponents>::Network,
-    TaskExecutor,
-    <N as FullNodeTypes>::Provider,
-    Eth,
->>>>>>> 1f190ad8
 >;
 
 /// A general purpose trait that launches a new node of any kind.
