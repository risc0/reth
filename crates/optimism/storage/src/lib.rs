//! Standalone crate for Optimism-Storage Reth.

#![doc(
    html_logo_url = "https://raw.githubusercontent.com/paradigmxyz/reth/main/assets/reth-docs.png",
    html_favicon_url = "https://avatars0.githubusercontent.com/u/97369466?s=256",
    issue_tracker_base_url = "https://github.com/paradigmxyz/reth/issues/"
)]
#![cfg_attr(docsrs, feature(doc_cfg, doc_auto_cfg))]
// The `optimism` feature must be enabled to use this crate.
#![cfg(feature = "optimism")]

#[cfg(test)]
mod tests {
    use reth_codecs::{test_utils::UnusedBits, validate_bitflag_backwards_compat};
    use reth_db_api::models::{
        CompactClientVersion, CompactU256, CompactU64, StoredBlockBodyIndices, StoredBlockOmmers,
        StoredBlockWithdrawals,
    };
    use reth_primitives::{Account, Receipt, ReceiptWithBloom, Requests, Withdrawals};
    use reth_prune_types::{PruneCheckpoint, PruneMode, PruneSegment};
    use reth_stages_types::{
        AccountHashingCheckpoint, CheckpointBlockRange, EntitiesCheckpoint, ExecutionCheckpoint,
        HeadersCheckpoint, IndexHistoryCheckpoint, StageCheckpoint, StageUnitCheckpoint,
        StorageHashingCheckpoint,
    };

    #[test]
    fn test_ensure_backwards_compatibility() {
        assert_eq!(Account::bitflag_encoded_bytes(), 2);
        assert_eq!(AccountHashingCheckpoint::bitflag_encoded_bytes(), 1);
        assert_eq!(CheckpointBlockRange::bitflag_encoded_bytes(), 1);
        assert_eq!(CompactClientVersion::bitflag_encoded_bytes(), 0);
        assert_eq!(CompactU256::bitflag_encoded_bytes(), 1);
        assert_eq!(CompactU64::bitflag_encoded_bytes(), 1);
        assert_eq!(EntitiesCheckpoint::bitflag_encoded_bytes(), 1);
        assert_eq!(ExecutionCheckpoint::bitflag_encoded_bytes(), 0);
        assert_eq!(HeadersCheckpoint::bitflag_encoded_bytes(), 0);
        assert_eq!(IndexHistoryCheckpoint::bitflag_encoded_bytes(), 0);
        assert_eq!(PruneCheckpoint::bitflag_encoded_bytes(), 1);
        assert_eq!(PruneMode::bitflag_encoded_bytes(), 1);
        assert_eq!(PruneSegment::bitflag_encoded_bytes(), 1);
        assert_eq!(Receipt::bitflag_encoded_bytes(), 2);
        assert_eq!(ReceiptWithBloom::bitflag_encoded_bytes(), 0);
<<<<<<< HEAD
        assert_eq!(SealedHeader::<Header>::bitflag_encoded_bytes(), 0);
=======
>>>>>>> f1aae36c
        assert_eq!(StageCheckpoint::bitflag_encoded_bytes(), 1);
        assert_eq!(StageUnitCheckpoint::bitflag_encoded_bytes(), 1);
        assert_eq!(StoredBlockBodyIndices::bitflag_encoded_bytes(), 1);
        assert_eq!(StoredBlockOmmers::bitflag_encoded_bytes(), 0);
        assert_eq!(StoredBlockWithdrawals::bitflag_encoded_bytes(), 0);
        assert_eq!(StorageHashingCheckpoint::bitflag_encoded_bytes(), 1);
        assert_eq!(Withdrawals::bitflag_encoded_bytes(), 0);

        // In case of failure, refer to the documentation of the
        // [`validate_bitflag_backwards_compat`] macro for detailed instructions on handling
        // it.
        validate_bitflag_backwards_compat!(Account, UnusedBits::NotZero);
        validate_bitflag_backwards_compat!(AccountHashingCheckpoint, UnusedBits::NotZero);
        validate_bitflag_backwards_compat!(CheckpointBlockRange, UnusedBits::Zero);
        validate_bitflag_backwards_compat!(CompactClientVersion, UnusedBits::Zero);
        validate_bitflag_backwards_compat!(CompactU256, UnusedBits::NotZero);
        validate_bitflag_backwards_compat!(CompactU64, UnusedBits::NotZero);
        validate_bitflag_backwards_compat!(EntitiesCheckpoint, UnusedBits::Zero);
        validate_bitflag_backwards_compat!(ExecutionCheckpoint, UnusedBits::Zero);
        validate_bitflag_backwards_compat!(HeadersCheckpoint, UnusedBits::Zero);
        validate_bitflag_backwards_compat!(IndexHistoryCheckpoint, UnusedBits::Zero);
        validate_bitflag_backwards_compat!(PruneCheckpoint, UnusedBits::NotZero);
        validate_bitflag_backwards_compat!(PruneMode, UnusedBits::Zero);
        validate_bitflag_backwards_compat!(PruneSegment, UnusedBits::Zero);
        validate_bitflag_backwards_compat!(Receipt, UnusedBits::NotZero);
        validate_bitflag_backwards_compat!(ReceiptWithBloom, UnusedBits::Zero);
        validate_bitflag_backwards_compat!(StageCheckpoint, UnusedBits::NotZero);
        validate_bitflag_backwards_compat!(StageUnitCheckpoint, UnusedBits::Zero);
        validate_bitflag_backwards_compat!(StoredBlockBodyIndices, UnusedBits::Zero);
        validate_bitflag_backwards_compat!(StoredBlockOmmers, UnusedBits::Zero);
        validate_bitflag_backwards_compat!(StoredBlockWithdrawals, UnusedBits::Zero);
        validate_bitflag_backwards_compat!(StorageHashingCheckpoint, UnusedBits::NotZero);
        validate_bitflag_backwards_compat!(Withdrawals, UnusedBits::Zero);
        validate_bitflag_backwards_compat!(Requests, UnusedBits::Zero);
    }
}<|MERGE_RESOLUTION|>--- conflicted
+++ resolved
@@ -41,10 +41,6 @@
         assert_eq!(PruneSegment::bitflag_encoded_bytes(), 1);
         assert_eq!(Receipt::bitflag_encoded_bytes(), 2);
         assert_eq!(ReceiptWithBloom::bitflag_encoded_bytes(), 0);
-<<<<<<< HEAD
-        assert_eq!(SealedHeader::<Header>::bitflag_encoded_bytes(), 0);
-=======
->>>>>>> f1aae36c
         assert_eq!(StageCheckpoint::bitflag_encoded_bytes(), 1);
         assert_eq!(StageUnitCheckpoint::bitflag_encoded_bytes(), 1);
         assert_eq!(StoredBlockBodyIndices::bitflag_encoded_bytes(), 1);
