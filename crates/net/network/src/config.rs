--- conflicted
+++ resolved
@@ -574,11 +574,7 @@
 
 impl NetworkMode {
     /// Returns true if network has entered proof-of-stake
-<<<<<<< HEAD
-    pub fn is_stake(&self) -> bool {
-=======
     pub const fn is_stake(&self) -> bool {
->>>>>>> 105570de
         matches!(self, Self::Stake)
     }
 }
