--- conflicted
+++ resolved
@@ -43,12 +43,8 @@
             start_key: self.start_key,
             end_key: self.end_key,
             limit: self.limit,
-<<<<<<< HEAD
-        })
-=======
         })?;
         Ok(())
->>>>>>> 105570de
     }
 }
 
@@ -60,11 +56,7 @@
 }
 
 impl<DB: Database> ChecksumViewer<'_, DB> {
-<<<<<<< HEAD
-    pub(crate) fn new(tool: &'_ DbTool<DB>) -> ChecksumViewer<'_, DB> {
-=======
     pub(crate) const fn new(tool: &'_ DbTool<DB>) -> ChecksumViewer<'_, DB> {
->>>>>>> 105570de
         ChecksumViewer { tool, start_key: None, end_key: None, limit: None }
     }
 }
